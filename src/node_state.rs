--- conflicted
+++ resolved
@@ -6,13 +6,8 @@
     data_availability::DataEvent,
     handle_messages,
     model::{
-<<<<<<< HEAD
         BlobDataHash, BlobReference, Blobs, BlobsHash, Block, BlockHeight, ContractName, Hashable,
-        RegisterContractTransaction, SharedRunContext, Transaction,
-=======
-        BlobTransaction, BlobsHash, Block, BlockHeight, ContractName, Hashable, ProofTransaction,
-        RegisterContractTransaction, SharedRunContext, Transaction, TransactionData,
->>>>>>> 540d496a
+        ProofData, RegisterContractTransaction, SharedRunContext, Transaction, TransactionData,
     },
     utils::{conf::SharedConf, logger::LogMe, modules::Module},
 };
@@ -251,7 +246,7 @@
 
     fn handle_proof_tx(
         &mut self,
-        proof: &[u8],
+        proof: &ProofData,
         blobs_references: &[BlobReference],
         fees: bool,
     ) -> Result<(), Error> {
@@ -275,7 +270,7 @@
 
     fn handle_proof(
         &mut self,
-        proof: &[u8],
+        proof: &ProofData,
         references: Vec<UnsettledBlobReference>,
     ) -> Result<(), Error> {
         debug!("Handle proof with references: {:?}", references);
@@ -300,13 +295,13 @@
                     .verifiers
                     .get(verifier)
                     .context(format!("verifier {verifier} not found"))?
-                    .verify_proof(proof, program_id)?]
+                    .verify_proof(proof.to_bytes()?.as_slice(), program_id)?]
             }
             _ => self
                 .verifiers
                 .get("test")
                 .context("verifier test not found")?
-                .verify_recursion_proof(proof)?,
+                .verify_recursion_proof(proof.to_bytes()?.as_slice())?,
         };
 
         debug!("Proof verified: {:?}", blobs_metadata);
@@ -608,8 +603,10 @@
     fn new_proof(blob_references: Vec<BlobReference>) -> ProofTransaction {
         ProofTransaction {
             blobs_references: blob_references.clone(),
-            proof: bincode::encode_to_vec(blob_references, bincode::config::standard())
-                .expect("blob ref"),
+            proof: ProofData::Bytes(
+                bincode::encode_to_vec(blob_references, bincode::config::standard())
+                    .expect("blob ref"),
+            ),
         }
     }
 
@@ -640,7 +637,6 @@
         let blob_tx_hash = blob.hash();
         let blob_tx = new_tx(TransactionData::Blob(blob));
 
-<<<<<<< HEAD
         let proof_c1 = new_tx(TransactionData::Proof(new_proof(vec![BlobReference {
             contract_name: c1.clone(),
             blob_tx_hash: blob_tx_hash.clone(),
@@ -652,26 +648,6 @@
             blob_tx_hash,
             blob_index: BlobIndex(1),
         }])));
-=======
-        let proof_c1 = new_tx(TransactionData::Proof(ProofTransaction {
-            blobs_references: vec![BlobReference {
-                contract_name: c1.clone(),
-                blob_tx_hash: blob_tx_hash.clone(),
-
-                blob_index: BlobIndex(0),
-            }],
-            proof: ProofData::Bytes(vec![]),
-        }));
-
-        let proof_c2 = new_tx(TransactionData::Proof(ProofTransaction {
-            blobs_references: vec![BlobReference {
-                contract_name: c2.clone(),
-                blob_tx_hash,
-                blob_index: BlobIndex(1),
-            }],
-            proof: ProofData::Bytes(vec![]),
-        }));
->>>>>>> 540d496a
 
         state.handle_transaction(register_c1).unwrap();
         state.handle_transaction(register_c2).unwrap();
@@ -712,7 +688,6 @@
         let blob_tx_1 = new_tx(TransactionData::Blob(blob_1));
         let blob_tx_2 = new_tx(TransactionData::Blob(blob_2));
 
-<<<<<<< HEAD
         let proof_c1 = new_tx(TransactionData::Proof(new_proof(vec![
             BlobReference {
                 contract_name: c1.clone(),
@@ -735,33 +710,6 @@
                 blob_index: BlobIndex(1),
             },
         ])));
-=======
-        let proof_c1 = new_tx(TransactionData::Proof(ProofTransaction {
-            blobs_references: vec![
-                BlobReference {
-                    contract_name: c1.clone(),
-                    blob_tx_hash: blob_tx_hash_1.clone(),
-                    blob_index: BlobIndex(0),
-                },
-                BlobReference {
-                    contract_name: c2.clone(),
-                    blob_tx_hash: blob_tx_hash_1.clone(),
-                    blob_index: BlobIndex(1),
-                },
-                BlobReference {
-                    contract_name: c1.clone(),
-                    blob_tx_hash: blob_tx_hash_2.clone(),
-                    blob_index: BlobIndex(0),
-                },
-                BlobReference {
-                    contract_name: c2.clone(),
-                    blob_tx_hash: blob_tx_hash_2.clone(),
-                    blob_index: BlobIndex(1),
-                },
-            ],
-            proof: ProofData::Bytes(vec![]),
-        }));
->>>>>>> 540d496a
 
         state.handle_transaction(register_c1).unwrap();
         state.handle_transaction(register_c2).unwrap();
@@ -808,7 +756,6 @@
         let blob_tx_1 = new_tx(TransactionData::Blob(blob_1));
         let blob_tx_2 = new_tx(TransactionData::Blob(blob_2));
 
-<<<<<<< HEAD
         let proof_c1 = new_tx(TransactionData::Proof(new_proof(vec![
             BlobReference {
                 contract_name: c1.clone(),
@@ -831,33 +778,6 @@
                 blob_index: BlobIndex(1),
             },
         ])));
-=======
-        let proof_c1 = new_tx(TransactionData::Proof(ProofTransaction {
-            blobs_references: vec![
-                BlobReference {
-                    contract_name: c1.clone(),
-                    blob_tx_hash: blob_tx_hash_1.clone(),
-                    blob_index: BlobIndex(0),
-                },
-                BlobReference {
-                    contract_name: c2.clone(),
-                    blob_tx_hash: blob_tx_hash_1.clone(),
-                    blob_index: BlobIndex(1),
-                },
-                BlobReference {
-                    contract_name: c3.clone(),
-                    blob_tx_hash: blob_tx_hash_2.clone(),
-                    blob_index: BlobIndex(0),
-                },
-                BlobReference {
-                    contract_name: c4.clone(),
-                    blob_tx_hash: blob_tx_hash_2.clone(),
-                    blob_index: BlobIndex(1),
-                },
-            ],
-            proof: ProofData::Bytes(vec![]),
-        }));
->>>>>>> 540d496a
 
         state.handle_transaction(register_c1).unwrap();
         state.handle_transaction(register_c2).unwrap();
@@ -893,7 +813,6 @@
         let blob_tx_hash = blob.hash();
         let blob_tx = new_tx(TransactionData::Blob(blob));
 
-<<<<<<< HEAD
         let proof_c1 = new_tx(TransactionData::Proof(new_proof(vec![BlobReference {
             contract_name: c1.clone(),
             blob_tx_hash: blob_tx_hash.clone(),
@@ -905,25 +824,6 @@
             blob_tx_hash: blob_tx_hash.clone(),
             blob_index: BlobIndex(0),
         }])));
-=======
-        let proof_c1 = new_tx(TransactionData::Proof(ProofTransaction {
-            blobs_references: vec![BlobReference {
-                contract_name: c1.clone(),
-                blob_tx_hash: blob_tx_hash.clone(),
-                blob_index: BlobIndex(0),
-            }],
-            proof: ProofData::Bytes(vec![1]),
-        }));
-
-        let proof_c1_bis = new_tx(TransactionData::Proof(ProofTransaction {
-            blobs_references: vec![BlobReference {
-                contract_name: c1.clone(),
-                blob_tx_hash: blob_tx_hash.clone(),
-                blob_index: BlobIndex(0),
-            }],
-            proof: ProofData::Bytes(vec![2]),
-        }));
->>>>>>> 540d496a
 
         state.handle_transaction(register_c1).unwrap();
         state.handle_transaction(register_c2).unwrap();
