--- conflicted
+++ resolved
@@ -147,14 +147,7 @@
     /// it can happen we consider invalid because we missed a slot
     /// but if we get a consensus on this proposal, we should accept it
     buffered_invalid_proposals: HashMap<ConsensusProposalHash, ConsensusProposal>,
-<<<<<<< HEAD
-    // FIXME: pub is here for testing
-    pub blocks: Vec<Block>,
-    pending_cuts: Vec<CutWithTxs>,
-    pending_tx: Vec<Transaction>,
-=======
     pending_cuts: Vec<Cut>,
->>>>>>> 540d496a
 }
 
 pub struct Consensus {
@@ -688,10 +681,10 @@
                 }
 
                 self.verify_commit_qc(
-                    &consensus_proposal.previous_consensus_proposal_hash, 
-                    &consensus_proposal.previous_commit_quorum_certificate
+                    &consensus_proposal.previous_consensus_proposal_hash,
+                    &consensus_proposal.previous_commit_quorum_certificate,
                 )?;
-                        // Buffers the previous *Commit* Quorum Cerficiate
+                // Buffers the previous *Commit* Quorum Cerficiate
                 self.store
                     .bft_round_state
                     .commit_quorum_certificates
@@ -734,7 +727,11 @@
         Ok(())
     }
 
-    fn verify_commit_qc(&self, consensus_proposal_hash: &ConsensusProposalHash, cert: &QuorumCertificate) -> Result<()> {
+    fn verify_commit_qc(
+        &self,
+        consensus_proposal_hash: &ConsensusProposalHash,
+        cert: &QuorumCertificate,
+    ) -> Result<()> {
         let previous_commit_quorum_certificate_with_message = SignedWithKey {
             msg: ConsensusNetMessage::ConfirmAck(consensus_proposal_hash.clone()),
             signature: cert.signature.clone(),
@@ -844,7 +841,8 @@
         Ok(())
     }
 
-    fn verify_prepare_qc(&self, 
+    fn verify_prepare_qc(
+        &self,
         consensus_proposal_hash: &ConsensusProposalHash,
         prepare_quorum_certificate: &QuorumCertificate,
     ) -> Result<()> {
@@ -862,7 +860,7 @@
             }
             Ok(_) => Ok(()),
             Err(err) => bail!("Prepare Quorum Certificate verification failed: {}", err),
-        }                    
+        }
     }
 
     /// Message received by follower.
@@ -872,7 +870,7 @@
         prepare_quorum_certificate: &QuorumCertificate,
     ) -> Result<()> {
         self.verify_prepare_qc(consensus_proposal_hash, prepare_quorum_certificate)?;
-        
+
         let voting_power =
             self.compute_voting_power(prepare_quorum_certificate.validators.as_slice());
 
@@ -893,15 +891,10 @@
             bail!("Prepare Quorum Certificate does not contain enough voting power")
         }
 
-        self.verify_quorum_and_catchup(
-            consensus_proposal_hash,
-            prepare_quorum_certificate,
-        )?;
+        self.verify_quorum_and_catchup(consensus_proposal_hash, prepare_quorum_certificate)?;
 
         // Buffers the *Prepare* Quorum Cerficiate
-        self.bft_round_state.prepare_quorum_certificate =
-            prepare_quorum_certificate.clone();
-        
+        self.bft_round_state.prepare_quorum_certificate = prepare_quorum_certificate.clone();
 
         // Responds ConfirmAck to leader
         if self.is_part_of_consensus(self.crypto.validator_pubkey()) {
@@ -1030,9 +1023,8 @@
         consensus_proposal_hash: &ConsensusProposalHash,
         commit_quorum_certificate: &QuorumCertificate,
     ) -> Result<()> {
-
         self.verify_commit_qc(consensus_proposal_hash, commit_quorum_certificate)?;
-        
+
         // Verify enough validators signed
         let voting_power =
             self.compute_voting_power(commit_quorum_certificate.validators.as_slice());
@@ -1127,29 +1119,6 @@
     fn handle_command(&mut self, msg: ConsensusCommand) -> Result<()> {
         match msg {
             ConsensusCommand::SingleNodeBlockGeneration => {
-<<<<<<< HEAD
-                let cut = if self.pending_cuts.is_empty() {
-                    CutWithTxs::default()
-                } else {
-                    self.pending_cuts.remove(0)
-                };
-                let last_block = self.blocks.last();
-                let parent_hash = last_block
-                    .map(|b| b.hash())
-                    .unwrap_or(BlockHash::new("000"));
-                let height = last_block.map(|b| b.height + 1).unwrap_or(BlockHeight(0));
-                let block = Block {
-                    parent_hash,
-                    height,
-                    timestamp: get_current_timestamp(),
-                    new_bonded_validators: vec![],
-                    txs: self.pending_tx.drain(..).collect(),
-                };
-                self.blocks.push(block.clone());
-
-                if let Some(file) = &self.file {
-                    Self::save_on_disk(file.as_path(), &self.store)?;
-=======
                 if let Some(cut) = self.next_cut() {
                     self.bus
                         .send(ConsensusEvent::CommitCut {
@@ -1158,7 +1127,6 @@
                             cut,
                         })
                         .expect("Failed to send ConsensusEvent::CommitCut msg on the bus");
->>>>>>> 540d496a
                 }
                 Ok(())
             }
@@ -1224,12 +1192,8 @@
                 debug!("Received a new Cut");
                 self.pending_cuts.push(cut);
                 Ok(())
-            },
-            MempoolEvent::NewTx(tx) => {
-                debug!("Received a new cut");
-                self.pending_tx.push(tx);
-                Ok(())
-            }
+            }
+            MempoolEvent::NewTx(..) => Ok(()),
         }
     }
 
